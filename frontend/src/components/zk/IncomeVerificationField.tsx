import { useState } from "react";
import { ZKVerificationBadge } from "./ZKVerificationBadge";

interface IncomeVerificationFieldProps {
  icNumber: string;
  onVerificationComplete: (data: {
    incomeBracket: string;
    citizenName: string;
    verified: boolean;
    zkFlags: number[];
    isSignatureValid: boolean;
    isDataAuthentic: boolean;
    zkProof: ZKProof;
  }) => void;
  disabled?: boolean;
}

interface ZKProof {
<<<<<<< HEAD
  pi_a: string[];
  pi_b: string[][];
  pi_c: string[];
  public_signals: string[];
=======
  proof: string;
  publicSignals: string[];
>>>>>>> b53b9eb1
}

interface ZKVerificationResult {
  success: boolean;
  citizen_name: string;
  income_bracket: string;
  verification_status: string;
  zk_proof: ZKProof;
<<<<<<< HEAD
  zk_flags: number[];
  is_signature_valid: boolean;
  is_data_authentic: boolean;
=======
>>>>>>> b53b9eb1
  message: string;
  privacy_note: string;
  note: string;
}

type VerificationStep = 'idle' | 'lhdn_lookup' | 'circuit_compilation' | 'witness_generation' | 'proof_generation' | 'proof_verification' | 'completed';

interface ProcessStep {
  step: VerificationStep;
  label: string;
  description: string;
}

<<<<<<< HEAD
const VERIFICATION_STEPS: ProcessStep[] = [
  { step: 'lhdn_lookup', label: 'LHDN Lookup', description: 'Fetching income data from tax authority' },
  { step: 'circuit_compilation', label: 'Circuit Setup', description: 'Preparing cryptographic circuit' },
  { step: 'witness_generation', label: 'Witness Generation', description: 'Computing circuit inputs' },
  { step: 'proof_generation', label: 'ZK Proof Generation', description: 'Creating zero-knowledge proof' },
  { step: 'proof_verification', label: 'Proof Verification', description: 'Validating cryptographic proof' },
  { step: 'completed', label: 'Completed', description: 'Income bracket verified privately' }
];

export function IncomeVerificationField({ 
  icNumber, 
  onVerificationComplete, 
  disabled = false 
}: IncomeVerificationFieldProps) {
  const [verificationStatus, setVerificationStatus] = useState<'unverified' | 'loading' | 'verified' | 'error'>('unverified');
  const [currentStep, setCurrentStep] = useState<VerificationStep>('idle');
  const [verificationData, setVerificationData] = useState<ZKVerificationResult | null>(null);
  const [errorMessage, setErrorMessage] = useState<string>('');
=======
export function IncomeVerificationField({
  icNumber,
  onVerificationComplete,
  disabled = false,
}: IncomeVerificationFieldProps) {
  const [verificationStatus, setVerificationStatus] = useState<
    "unverified" | "loading" | "verified" | "error"
  >("unverified");
  const [verificationData, setVerificationData] =
    useState<ZKVerificationResult | null>(null);
  const [errorMessage, setErrorMessage] = useState<string>("");
>>>>>>> b53b9eb1

  const simulateStepProgress = (steps: VerificationStep[], onComplete: () => void) => {
    let currentIndex = 0;
    const interval = setInterval(() => {
      if (currentIndex < steps.length) {
        setCurrentStep(steps[currentIndex]);
        currentIndex++;
      } else {
        clearInterval(interval);
        onComplete();
      }
    }, 800); // Each step takes ~800ms for realistic feel
  };

  const handleVerifyIncome = async () => {
    if (!icNumber || icNumber.length < 10) {
      setErrorMessage("Please enter a valid IC number first");
      return;
    }

<<<<<<< HEAD
    setVerificationStatus('loading');
    setCurrentStep('lhdn_lookup');
    setErrorMessage('');

    try {
      console.log('Starting ZK verification for IC:', icNumber);
      
      // Show step-by-step progress while API call is happening
      const stepsToShow: VerificationStep[] = ['lhdn_lookup', 'circuit_compilation', 'witness_generation', 'proof_generation', 'proof_verification'];
      
      // Start the API call
      const apiPromise = fetch('http://localhost:3002/api/ic-verification', {
        method: 'POST',
        headers: {
          'Content-Type': 'application/json'
        },
        body: JSON.stringify({ ic: icNumber })
      });
=======
    setVerificationStatus("loading");
    setErrorMessage("");

    try {
      console.log("Starting ZK verification for IC:", icNumber);

      const response = await fetch(
        "http://localhost:3002/api/ic-verification",
        {
          method: "POST",
          headers: {
            "Content-Type": "application/json",
          },
          body: JSON.stringify({ ic: icNumber }),
        }
      );
>>>>>>> b53b9eb1

      // Simulate step progress for better UX
      simulateStepProgress(stepsToShow, () => {
        setCurrentStep('completed');
      });

      const response = await apiPromise;
      const result: ZKVerificationResult = await response.json();

      if (response.ok && result.success) {
<<<<<<< HEAD
        console.log('ZK verification successful:', result);
        console.log('ZK proof generated, but NOT saved to database yet');
        
        setVerificationData(result);
        setCurrentStep('completed');
        setVerificationStatus('verified');
        
        // Notify parent component with complete ZK data
=======
        console.log("ZK verification successful:", result);
        setVerificationData(result);
        setVerificationStatus("verified");

        // Notify parent component
>>>>>>> b53b9eb1
        onVerificationComplete({
          incomeBracket: result.income_bracket,
          citizenName: result.citizen_name,
          verified: true,
<<<<<<< HEAD
          zkFlags: result.zk_flags,
          isSignatureValid: result.is_signature_valid,
          isDataAuthentic: result.is_data_authentic,
          zkProof: result.zk_proof
        });
      } else {
        console.error('ZK verification failed:', result);
        setVerificationStatus('error');
        setCurrentStep('idle');
        setErrorMessage(result.message || 'Verification failed');
      }
    } catch (error) {
      console.error('ZK verification error:', error);
      setVerificationStatus('error');
      setCurrentStep('idle');
      setErrorMessage('Network error during verification');
=======
        });
      } else {
        console.error("ZK verification failed:", result);
        setVerificationStatus("error");
        setErrorMessage(result.message || "Verification failed");
      }
    } catch (error) {
      console.error("ZK verification error:", error);
      setVerificationStatus("error");
      setErrorMessage("Network error during verification");
>>>>>>> b53b9eb1
    }
  };

  return (
    <div className="space-y-4">
      <div>
        <label className="block text-sm font-medium text-gray-700 mb-2">
          Monthly Income Verification *
        </label>

        {verificationStatus === "unverified" && (
          <div className="space-y-3">
            <button
              type="button"
              onClick={handleVerifyIncome}
              disabled={disabled || !icNumber}
              className="w-full px-4 py-2 bg-blue-600 text-white rounded-md hover:bg-blue-700 focus:outline-none focus:ring-2 focus:ring-blue-500 focus:ring-offset-2 disabled:opacity-50 disabled:cursor-not-allowed"
            >
              Verify Income with ZK-SNARK
            </button>
            <p className="text-xs text-gray-500">
              Click to securely verify your income bracket without revealing
              your actual salary amount
            </p>
          </div>
        )}

<<<<<<< HEAD
        {verificationStatus === 'loading' && (
          <div className="space-y-4">
            <div className="bg-blue-50 border border-blue-200 rounded-md p-4">
              <div className="flex items-center mb-3">
                <div className="animate-spin rounded-full h-4 w-4 border-b-2 border-blue-600 mr-2"></div>
                <h4 className="font-medium text-blue-900">Generating Zero-Knowledge Proof</h4>
              </div>
              
              <div className="space-y-2">
                {VERIFICATION_STEPS.map((step, index) => {
                  const isCurrentStep = currentStep === step.step;
                  const isCompleted = VERIFICATION_STEPS.findIndex(s => s.step === currentStep) > index;
                  const isIdle = currentStep === 'idle' || VERIFICATION_STEPS.findIndex(s => s.step === currentStep) < index;
                  
                  return (
                    <div key={step.step} className={`flex items-center space-x-3 ${isCurrentStep ? 'text-blue-600' : isCompleted ? 'text-green-600' : 'text-gray-400'}`}>
                      <div className={`w-2 h-2 rounded-full ${
                        isCurrentStep ? 'bg-blue-600 animate-pulse' : 
                        isCompleted ? 'bg-green-600' : 'bg-gray-300'
                      }`}></div>
                      <div className="flex-1">
                        <div className="flex justify-between items-center">
                          <span className={`text-sm font-medium ${
                            isCurrentStep ? 'text-blue-900' : 
                            isCompleted ? 'text-green-900' : 'text-gray-500'
                          }`}>
                            {step.label}
                            {isCompleted && ' ✓'}
                            {isCurrentStep && ' ...'}
                          </span>
                        </div>
                        <p className={`text-xs ${
                          isCurrentStep ? 'text-blue-600' : 
                          isCompleted ? 'text-green-600' : 'text-gray-400'
                        }`}>
                          {step.description}
                        </p>
                      </div>
                    </div>
                  );
                })}
              </div>
              
              <div className="mt-3 text-xs text-blue-600">
                <p>🔐 Your income amount remains completely private during this process</p>
              </div>
            </div>
          </div>
        )}

        {verificationStatus !== 'unverified' && (
=======
        {verificationStatus !== "unverified" && (
>>>>>>> b53b9eb1
          <div className="space-y-3">
            <ZKVerificationBadge
              status={verificationStatus}
              incomeBracket={verificationData?.income_bracket}
              className="w-full justify-center"
            />

            {verificationStatus === "verified" && verificationData && (
              <div className="bg-green-50 border border-green-200 rounded-md p-4">
                <div className="flex items-center mb-3">
                  <div className="w-3 h-3 bg-green-600 rounded-full mr-2"></div>
                  <h4 className="font-medium text-green-900">ZK Verification Complete</h4>
                </div>
                
                <div className="space-y-2 text-sm">
                  <div className="flex justify-between">
                    <span className="text-gray-600">Citizen Name:</span>
                    <span className="font-medium text-gray-900">
                      {verificationData.citizen_name}
                    </span>
                  </div>
                  <div className="flex justify-between">
                    <span className="text-gray-600">Income Bracket:</span>
                    <span className="font-bold text-green-700">
                      {verificationData.income_bracket}
                    </span>
                  </div>
                  <div className="flex justify-between">
                    <span className="text-gray-600">Verification:</span>
                    <span className="font-medium text-green-700">
                      ZK-SNARK Proven ✓
                    </span>
                  </div>
                  <div className="mt-3 pt-3 border-t border-green-200">
                    <div className="space-y-1">
                      <p className="text-xs text-green-600 italic">
                        {verificationData.privacy_note}
                      </p>
                      <p className="text-xs text-blue-600 font-medium">
                        ⚠️ Click "Save Profile" below to store this verification to your profile
                      </p>
                    </div>
                  </div>
                </div>
                
                <div className="mt-3">
                  <button
                    type="button"
                    disabled={true}
                    className="w-full px-3 py-2 bg-gray-100 text-gray-500 rounded-md cursor-not-allowed text-sm"
                  >
                    ✓ Income Verified - Cannot Re-verify
                  </button>
                  <p className="text-xs text-gray-500 mt-1 text-center">
                    Verification complete. Data will be saved when you submit the form.
                  </p>
                </div>
              </div>
            )}

            {verificationStatus === "error" && (
              <div className="bg-red-50 border border-red-200 rounded-md p-3">
                <div className="flex items-center mb-2">
                  <div className="w-3 h-3 bg-red-600 rounded-full mr-2"></div>
                  <h4 className="font-medium text-red-900">Verification Failed</h4>
                </div>
                <p className="text-sm text-red-700 mb-3">{errorMessage}</p>
                <button
                  type="button"
                  onClick={handleVerifyIncome}
                  disabled={disabled}
                  className="w-full px-3 py-2 bg-red-600 text-white rounded-md hover:bg-red-700 focus:outline-none focus:ring-2 focus:ring-red-500 disabled:opacity-50 text-sm"
                >
                  Try Again
                </button>
              </div>
            )}
          </div>
        )}
      </div>
    </div>
  );
}<|MERGE_RESOLUTION|>--- conflicted
+++ resolved
@@ -16,15 +16,10 @@
 }
 
 interface ZKProof {
-<<<<<<< HEAD
   pi_a: string[];
   pi_b: string[][];
   pi_c: string[];
   public_signals: string[];
-=======
-  proof: string;
-  publicSignals: string[];
->>>>>>> b53b9eb1
 }
 
 interface ZKVerificationResult {
@@ -33,18 +28,22 @@
   income_bracket: string;
   verification_status: string;
   zk_proof: ZKProof;
-<<<<<<< HEAD
   zk_flags: number[];
   is_signature_valid: boolean;
   is_data_authentic: boolean;
-=======
->>>>>>> b53b9eb1
   message: string;
   privacy_note: string;
   note: string;
 }
 
-type VerificationStep = 'idle' | 'lhdn_lookup' | 'circuit_compilation' | 'witness_generation' | 'proof_generation' | 'proof_verification' | 'completed';
+type VerificationStep =
+  | "idle"
+  | "lhdn_lookup"
+  | "circuit_compilation"
+  | "witness_generation"
+  | "proof_generation"
+  | "proof_verification"
+  | "completed";
 
 interface ProcessStep {
   step: VerificationStep;
@@ -52,26 +51,39 @@
   description: string;
 }
 
-<<<<<<< HEAD
 const VERIFICATION_STEPS: ProcessStep[] = [
-  { step: 'lhdn_lookup', label: 'LHDN Lookup', description: 'Fetching income data from tax authority' },
-  { step: 'circuit_compilation', label: 'Circuit Setup', description: 'Preparing cryptographic circuit' },
-  { step: 'witness_generation', label: 'Witness Generation', description: 'Computing circuit inputs' },
-  { step: 'proof_generation', label: 'ZK Proof Generation', description: 'Creating zero-knowledge proof' },
-  { step: 'proof_verification', label: 'Proof Verification', description: 'Validating cryptographic proof' },
-  { step: 'completed', label: 'Completed', description: 'Income bracket verified privately' }
+  {
+    step: "lhdn_lookup",
+    label: "LHDN Lookup",
+    description: "Fetching income data from tax authority",
+  },
+  {
+    step: "circuit_compilation",
+    label: "Circuit Setup",
+    description: "Preparing cryptographic circuit",
+  },
+  {
+    step: "witness_generation",
+    label: "Witness Generation",
+    description: "Computing circuit inputs",
+  },
+  {
+    step: "proof_generation",
+    label: "ZK Proof Generation",
+    description: "Creating zero-knowledge proof",
+  },
+  {
+    step: "proof_verification",
+    label: "Proof Verification",
+    description: "Validating cryptographic proof",
+  },
+  {
+    step: "completed",
+    label: "Completed",
+    description: "Income bracket verified privately",
+  },
 ];
 
-export function IncomeVerificationField({ 
-  icNumber, 
-  onVerificationComplete, 
-  disabled = false 
-}: IncomeVerificationFieldProps) {
-  const [verificationStatus, setVerificationStatus] = useState<'unverified' | 'loading' | 'verified' | 'error'>('unverified');
-  const [currentStep, setCurrentStep] = useState<VerificationStep>('idle');
-  const [verificationData, setVerificationData] = useState<ZKVerificationResult | null>(null);
-  const [errorMessage, setErrorMessage] = useState<string>('');
-=======
 export function IncomeVerificationField({
   icNumber,
   onVerificationComplete,
@@ -80,12 +92,15 @@
   const [verificationStatus, setVerificationStatus] = useState<
     "unverified" | "loading" | "verified" | "error"
   >("unverified");
+  const [currentStep, setCurrentStep] = useState<VerificationStep>("idle");
   const [verificationData, setVerificationData] =
     useState<ZKVerificationResult | null>(null);
   const [errorMessage, setErrorMessage] = useState<string>("");
->>>>>>> b53b9eb1
-
-  const simulateStepProgress = (steps: VerificationStep[], onComplete: () => void) => {
+
+  const simulateStepProgress = (
+    steps: VerificationStep[],
+    onComplete: () => void
+  ) => {
     let currentIndex = 0;
     const interval = setInterval(() => {
       if (currentIndex < steps.length) {
@@ -104,102 +119,69 @@
       return;
     }
 
-<<<<<<< HEAD
-    setVerificationStatus('loading');
-    setCurrentStep('lhdn_lookup');
-    setErrorMessage('');
-
-    try {
-      console.log('Starting ZK verification for IC:', icNumber);
-      
-      // Show step-by-step progress while API call is happening
-      const stepsToShow: VerificationStep[] = ['lhdn_lookup', 'circuit_compilation', 'witness_generation', 'proof_generation', 'proof_verification'];
-      
-      // Start the API call
-      const apiPromise = fetch('http://localhost:3002/api/ic-verification', {
-        method: 'POST',
-        headers: {
-          'Content-Type': 'application/json'
-        },
-        body: JSON.stringify({ ic: icNumber })
-      });
-=======
     setVerificationStatus("loading");
+    setCurrentStep("lhdn_lookup");
     setErrorMessage("");
 
     try {
       console.log("Starting ZK verification for IC:", icNumber);
 
-      const response = await fetch(
-        "http://localhost:3002/api/ic-verification",
-        {
-          method: "POST",
-          headers: {
-            "Content-Type": "application/json",
-          },
-          body: JSON.stringify({ ic: icNumber }),
-        }
-      );
->>>>>>> b53b9eb1
+      // Show step-by-step progress while API call is happening
+      const stepsToShow: VerificationStep[] = [
+        "lhdn_lookup",
+        "circuit_compilation",
+        "witness_generation",
+        "proof_generation",
+        "proof_verification",
+      ];
+
+      // Start the API call
+      const apiPromise = fetch("http://localhost:3002/api/ic-verification", {
+        method: "POST",
+        headers: {
+          "Content-Type": "application/json",
+        },
+        body: JSON.stringify({ ic: icNumber }),
+      });
 
       // Simulate step progress for better UX
       simulateStepProgress(stepsToShow, () => {
-        setCurrentStep('completed');
+        setCurrentStep("completed");
       });
 
       const response = await apiPromise;
       const result: ZKVerificationResult = await response.json();
 
       if (response.ok && result.success) {
-<<<<<<< HEAD
-        console.log('ZK verification successful:', result);
-        console.log('ZK proof generated, but NOT saved to database yet');
-        
+        console.log("ZK verification successful:", result);
+        console.log("ZK verification successful:", result);
+        console.log("ZK proof generated, but NOT saved to database yet");
+
         setVerificationData(result);
-        setCurrentStep('completed');
-        setVerificationStatus('verified');
-        
+        setCurrentStep("completed");
+        setVerificationStatus("verified");
+
         // Notify parent component with complete ZK data
-=======
-        console.log("ZK verification successful:", result);
-        setVerificationData(result);
-        setVerificationStatus("verified");
-
-        // Notify parent component
->>>>>>> b53b9eb1
         onVerificationComplete({
           incomeBracket: result.income_bracket,
           citizenName: result.citizen_name,
           verified: true,
-<<<<<<< HEAD
           zkFlags: result.zk_flags,
           isSignatureValid: result.is_signature_valid,
           isDataAuthentic: result.is_data_authentic,
-          zkProof: result.zk_proof
-        });
-      } else {
-        console.error('ZK verification failed:', result);
-        setVerificationStatus('error');
-        setCurrentStep('idle');
-        setErrorMessage(result.message || 'Verification failed');
-      }
-    } catch (error) {
-      console.error('ZK verification error:', error);
-      setVerificationStatus('error');
-      setCurrentStep('idle');
-      setErrorMessage('Network error during verification');
-=======
+          zkProof: result.zk_proof,
         });
       } else {
         console.error("ZK verification failed:", result);
         setVerificationStatus("error");
+        setCurrentStep("idle");
         setErrorMessage(result.message || "Verification failed");
       }
     } catch (error) {
       console.error("ZK verification error:", error);
       setVerificationStatus("error");
+      setCurrentStep("idle");
       setErrorMessage("Network error during verification");
->>>>>>> b53b9eb1
     }
   };
 
@@ -227,42 +209,74 @@
           </div>
         )}
 
-<<<<<<< HEAD
-        {verificationStatus === 'loading' && (
+        {verificationStatus === "loading" && (
           <div className="space-y-4">
             <div className="bg-blue-50 border border-blue-200 rounded-md p-4">
               <div className="flex items-center mb-3">
                 <div className="animate-spin rounded-full h-4 w-4 border-b-2 border-blue-600 mr-2"></div>
-                <h4 className="font-medium text-blue-900">Generating Zero-Knowledge Proof</h4>
-              </div>
-              
+                <h4 className="font-medium text-blue-900">
+                  Generating Zero-Knowledge Proof
+                </h4>
+              </div>
+
               <div className="space-y-2">
                 {VERIFICATION_STEPS.map((step, index) => {
                   const isCurrentStep = currentStep === step.step;
-                  const isCompleted = VERIFICATION_STEPS.findIndex(s => s.step === currentStep) > index;
-                  const isIdle = currentStep === 'idle' || VERIFICATION_STEPS.findIndex(s => s.step === currentStep) < index;
-                  
+                  const isCompleted =
+                    VERIFICATION_STEPS.findIndex(
+                      (s) => s.step === currentStep
+                    ) > index;
+                  const isIdle =
+                    currentStep === "idle" ||
+                    VERIFICATION_STEPS.findIndex(
+                      (s) => s.step === currentStep
+                    ) < index;
+
                   return (
-                    <div key={step.step} className={`flex items-center space-x-3 ${isCurrentStep ? 'text-blue-600' : isCompleted ? 'text-green-600' : 'text-gray-400'}`}>
-                      <div className={`w-2 h-2 rounded-full ${
-                        isCurrentStep ? 'bg-blue-600 animate-pulse' : 
-                        isCompleted ? 'bg-green-600' : 'bg-gray-300'
-                      }`}></div>
+                    <div
+                      key={step.step}
+                      className={`flex items-center space-x-3 ${
+                        isCurrentStep
+                          ? "text-blue-600"
+                          : isCompleted
+                          ? "text-green-600"
+                          : "text-gray-400"
+                      }`}
+                    >
+                      <div
+                        className={`w-2 h-2 rounded-full ${
+                          isCurrentStep
+                            ? "bg-blue-600 animate-pulse"
+                            : isCompleted
+                            ? "bg-green-600"
+                            : "bg-gray-300"
+                        }`}
+                      ></div>
                       <div className="flex-1">
                         <div className="flex justify-between items-center">
-                          <span className={`text-sm font-medium ${
-                            isCurrentStep ? 'text-blue-900' : 
-                            isCompleted ? 'text-green-900' : 'text-gray-500'
-                          }`}>
+                          <span
+                            className={`text-sm font-medium ${
+                              isCurrentStep
+                                ? "text-blue-900"
+                                : isCompleted
+                                ? "text-green-900"
+                                : "text-gray-500"
+                            }`}
+                          >
                             {step.label}
-                            {isCompleted && ' ✓'}
-                            {isCurrentStep && ' ...'}
+                            {isCompleted && " ✓"}
+                            {isCurrentStep && " ..."}
                           </span>
                         </div>
-                        <p className={`text-xs ${
-                          isCurrentStep ? 'text-blue-600' : 
-                          isCompleted ? 'text-green-600' : 'text-gray-400'
-                        }`}>
+                        <p
+                          className={`text-xs ${
+                            isCurrentStep
+                              ? "text-blue-600"
+                              : isCompleted
+                              ? "text-green-600"
+                              : "text-gray-400"
+                          }`}
+                        >
                           {step.description}
                         </p>
                       </div>
@@ -270,18 +284,18 @@
                   );
                 })}
               </div>
-              
+
               <div className="mt-3 text-xs text-blue-600">
-                <p>🔐 Your income amount remains completely private during this process</p>
+                <p>
+                  🔐 Your income amount remains completely private during this
+                  process
+                </p>
               </div>
             </div>
           </div>
         )}
 
-        {verificationStatus !== 'unverified' && (
-=======
         {verificationStatus !== "unverified" && (
->>>>>>> b53b9eb1
           <div className="space-y-3">
             <ZKVerificationBadge
               status={verificationStatus}
@@ -293,9 +307,11 @@
               <div className="bg-green-50 border border-green-200 rounded-md p-4">
                 <div className="flex items-center mb-3">
                   <div className="w-3 h-3 bg-green-600 rounded-full mr-2"></div>
-                  <h4 className="font-medium text-green-900">ZK Verification Complete</h4>
+                  <h4 className="font-medium text-green-900">
+                    ZK Verification Complete
+                  </h4>
                 </div>
-                
+
                 <div className="space-y-2 text-sm">
                   <div className="flex justify-between">
                     <span className="text-gray-600">Citizen Name:</span>
@@ -321,12 +337,13 @@
                         {verificationData.privacy_note}
                       </p>
                       <p className="text-xs text-blue-600 font-medium">
-                        ⚠️ Click "Save Profile" below to store this verification to your profile
+                        ⚠️ Click "Save Profile" below to store this verification
+                        to your profile
                       </p>
                     </div>
                   </div>
                 </div>
-                
+
                 <div className="mt-3">
                   <button
                     type="button"
@@ -336,7 +353,8 @@
                     ✓ Income Verified - Cannot Re-verify
                   </button>
                   <p className="text-xs text-gray-500 mt-1 text-center">
-                    Verification complete. Data will be saved when you submit the form.
+                    Verification complete. Data will be saved when you submit
+                    the form.
                   </p>
                 </div>
               </div>
@@ -346,7 +364,9 @@
               <div className="bg-red-50 border border-red-200 rounded-md p-3">
                 <div className="flex items-center mb-2">
                   <div className="w-3 h-3 bg-red-600 rounded-full mr-2"></div>
-                  <h4 className="font-medium text-red-900">Verification Failed</h4>
+                  <h4 className="font-medium text-red-900">
+                    Verification Failed
+                  </h4>
                 </div>
                 <p className="text-sm text-red-700 mb-3">{errorMessage}</p>
                 <button
