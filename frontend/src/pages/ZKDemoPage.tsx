import { useState } from "react";
import { CitizenLayout } from "../components/common/CitizenLayout";

interface DemoStep {
  id: number;
  title: string;
  description: string;
  status: "pending" | "loading" | "success" | "error";
  result?: string;
}

interface APIResponse {
  ic: string;
  monthly_income: number;
  citizen_name: string;
  verification_timestamp: string;
  signature: string;
  public_key: string;
  issuer: string;
}

export default function ZKDemoPage() {
  const [demoRunning, setDemoRunning] = useState(false);
  const [selectedIC, setSelectedIC] = useState("030520-01-2185");
  const [apiResponse, setApiResponse] = useState<APIResponse | null>(null);
  const [isImageModalOpen, setIsImageModalOpen] = useState(false);
  const [steps, setSteps] = useState<DemoStep[]>([
    {
      id: 1,
      title: "Fetch Income Data from LHDN API",
      description:
        "Retrieve verified income data with digital signature from Mock LHDN",
      status: "pending",
    },
    {
      id: 2,
      title: "Verify Digital Signature",
      description:
        "Validate that income data is authentically signed by LHDN authority",
      status: "pending",
    },
    {
      id: 3,
      title: "Convert to ZK Circuit Format",
      description:
        "Transform API response into inputs compatible with ZK circuit",
      status: "pending",
    },
    {
      id: 4,
      title: "Execute ZK Circuit",
      description:
        "Run Circom circuit to compute income classification with signature verification",
      status: "pending",
    },
    {
      id: 5,
      title: "Verify Circuit Outputs",
      description:
        "Validate circuit outputs confirm income bracket without revealing actual amount",
      status: "pending",
    },
  ]);

  const updateStepStatus = (
    stepId: number,
    status: DemoStep["status"],
    result?: string
  ) => {
    setSteps((prev) =>
      prev.map((step) =>
        step.id === stepId ? { ...step, status, result } : step
      )
    );
  };

  const sleep = (ms: number) =>
    new Promise((resolve) => setTimeout(resolve, ms));

  const runDemo = async () => {
    setDemoRunning(true);
    setApiResponse(null);

    try {
      // Step 1: Fetch Income Data
      updateStepStatus(1, "loading");
      await sleep(1000);

      const response = await fetch("http://localhost:3001/api/verify-income", {
        method: "POST",
        headers: {
          "Content-Type": "application/json",
        },
        body: JSON.stringify({ ic: selectedIC }),
      });

      if (!response.ok) {
        throw new Error("Failed to fetch income data");
      }

      const data: APIResponse = await response.json();
      setApiResponse(data);
      updateStepStatus(
        1,
        "success",
        `Income: RM${data.monthly_income}, Class: ${getIncomeClass(
          data.monthly_income
        )}`
      );

      // Step 2: Verify Signature
      updateStepStatus(2, "loading");
      await sleep(800);

      const signatureResponse = await fetch(
        "http://localhost:3001/api/verify-signature",
        {
          method: "POST",
          headers: {
            "Content-Type": "application/json",
          },
          body: JSON.stringify({
            data: {
              ic: data.ic,
              monthly_income: data.monthly_income,
              citizen_name: data.citizen_name,
              verification_timestamp: data.verification_timestamp,
              issuer: data.issuer,
            },
            signature: data.signature,
          }),
        }
      );

      const signatureResult = await signatureResponse.json();
      updateStepStatus(
        2,
        signatureResult.is_valid ? "success" : "error",
        signatureResult.is_valid
          ? "Signature verified authentic"
          : "Invalid signature"
      );

      if (!signatureResult.is_valid) {
        throw new Error("Signature verification failed");
      }

      // Step 3: Convert to ZK Format
      updateStepStatus(3, "loading");
      await sleep(600);

      const circuitInputs = convertToCircuitFormat(data);
      updateStepStatus(
        3,
        "success",
        "Data converted to field elements for ZK circuit"
      );

      // Step 4: Execute ZK Circuit (actual)
      updateStepStatus(4, "loading");

      const circuitResult = await executeActualCircuit(circuitInputs);
      updateStepStatus(
        4,
        "success",
        `Circuit executed: ${circuitResult.classification}, Signature valid: ${circuitResult.signatureValid}, Data authentic: ${circuitResult.dataAuthentic}`
      );

      // Step 5: Verify Circuit Outputs
      updateStepStatus(5, "loading");
      await sleep(500);

      const classSum = circuitResult.classFlags.reduce(
        (sum: number, flag: number) => sum + flag,
        0
      );
      const verificationMessage = circuitResult.dataAuthentic
        ? `Verification successful: Classification = ${circuitResult.classification} (flags sum: ${classSum})`
        : "Verification failed: Invalid signature, all classifications zero";

      updateStepStatus(
        5,
        circuitResult.dataAuthentic ? "success" : "error",
        verificationMessage
      );
    } catch (error) {
      console.error("Demo failed:", error);
      const currentStep = steps.find((s) => s.status === "loading")?.id || 1;
      updateStepStatus(
        currentStep,
        "error",
        error instanceof Error ? error.message : "Unknown error"
      );
    } finally {
      setDemoRunning(false);
    }
  };

  const resetDemo = () => {
    setSteps((prev) =>
      prev.map((step) => ({ ...step, status: "pending", result: undefined }))
    );
    setApiResponse(null);
  };

  const getIncomeClass = (income: number): string => {
    if (income <= 2560) return "B1";
    if (income <= 3439) return "B2";
    if (income <= 4309) return "B3";
    if (income <= 5249) return "B4";
    if (income <= 6339) return "M1";
    if (income <= 7689) return "M2";
    if (income <= 9449) return "M3";
    if (income <= 11819) return "M4";
    if (income <= 15869) return "T1";
    return "T2";
  };

  const convertToCircuitFormat = (data: APIResponse) => {
    // Convert hex strings to field elements for the circuit
    const signatureBigInt = BigInt("0x" + data.signature.slice(0, 16));
    const publicKeyBigInt = BigInt("0x" + data.public_key.slice(0, 16));

    // Create IC hash for privacy
    const icClean = data.ic.replace(/-/g, "");
    const icHash = Array.from(icClean).reduce(
      (acc, char) => acc + char.charCodeAt(0),
      0
    );

    // Calculate timestamp age in seconds (how old the verification is)
    const verificationTime = Math.floor(
      new Date(data.verification_timestamp).getTime() / 1000
    );
    const currentTime = Math.floor(Date.now() / 1000);
    const timestampAge = Math.floor(currentTime - verificationTime);

    return {
      monthly_income: data.monthly_income.toString(),
      signature: signatureBigInt.toString(),
      verification_timestamp: Math.max(0, timestampAge).toString(), // Ensure non-negative integer
      public_key: publicKeyBigInt.toString(),
      ic_hash: icHash.toString(),
      timestamp_range: "86400", // 24 hours in seconds
    };
  };

<<<<<<< HEAD
  interface CircuitInputs {
    monthly_income: string;
    signature: string;
    verification_timestamp: string;
    public_key: string;
    ic_hash: string;
    timestamp_range: string;
  }

  const executeActualCircuit = async (inputs: CircuitInputs) => {
=======
  const executeActualCircuit = async (inputs: Record<string, string>) => {
>>>>>>> 94883477
    try {
      console.log("Executing actual ZK circuit...");

      console.log("Sending circuit inputs:", inputs);

      const response = await fetch(
        "http://localhost:3002/api/execute-circuit",
        {
          method: "POST",
          headers: {
            "Content-Type": "application/json",
          },
          body: JSON.stringify({ circuitInputs: inputs }),
        }
      );

      console.log("Response status:", response.status);
      console.log(
        "Response headers:",
        Object.fromEntries(response.headers.entries())
      );

      if (!response.ok) {
        const errorText = await response.text();
        console.log("Error response text:", errorText);

        try {
          const errorData = JSON.parse(errorText);
          console.log("Parsed error data:", errorData);
          throw new Error(
            `Circuit execution failed: ${
              errorData.error || errorData.details || "Unknown error"
            }`
          );
        } catch (parseError) {
          console.log("Failed to parse error response as JSON:", parseError);
          throw new Error(
            `Circuit execution failed: ${response.status} ${response.statusText} - ${errorText}`
          );
        }
      }

      const result = await response.json();
      console.log("Circuit execution result:", result);

      return {
        classification: result.outputs.income_classification,
        signatureValid: result.outputs.is_signature_valid === 1,
        dataAuthentic: result.outputs.is_data_authentic === 1,
        classFlags: result.outputs.class_flags,
        compilationLog: result.compilation_log,
        witnessLog: result.witness_log,
        rawOutputs: result.outputs,
      };
    } catch (error) {
      console.error("Circuit execution error:", error);
      throw error;
    }
  };

  const getStepIcon = (status: DemoStep["status"]) => {
    switch (status) {
      case "loading":
        return (
          <div className="animate-spin rounded-full h-5 w-5 border-b-2 border-blue-600"></div>
        );
      case "success":
        return (
          <svg
            className="h-5 w-5 text-green-600"
            fill="none"
            stroke="currentColor"
            viewBox="0 0 24 24"
          >
            <path
              strokeLinecap="round"
              strokeLinejoin="round"
              strokeWidth={2}
              d="M5 13l4 4L19 7"
            />
          </svg>
        );
      case "error":
        return (
          <svg
            className="h-5 w-5 text-red-600"
            fill="none"
            stroke="currentColor"
            viewBox="0 0 24 24"
          >
            <path
              strokeLinecap="round"
              strokeLinejoin="round"
              strokeWidth={2}
              d="M6 18L18 6M6 6l12 12"
            />
          </svg>
        );
      default:
        return (
          <div className="h-5 w-5 rounded-full border-2 border-gray-300"></div>
        );
    }
  };

  return (
    <CitizenLayout title="ZK Signature Verification Demo">
      <div className="max-w-4xl mx-auto space-y-6">
        {/* Demo Header */}
        <div className="bg-white rounded-lg shadow-md p-6">
          <div className="text-center">
            <h2 className="text-2xl font-bold text-gray-900 mb-2">
              Zero-Knowledge Income Verification Demo
            </h2>
            <p className="text-gray-600 mb-6">
              This demo shows how citizens can prove their income bracket to
              government agencies without revealing their actual income amount,
              using verified data from LHDN.
            </p>

            {/* IC Selection */}
            <div className="max-w-md mx-auto mb-6">
              <label className="block text-sm font-medium text-gray-700 mb-2">
                Select Test IC Number:
              </label>
              <select
                value={selectedIC}
                onChange={(e) => setSelectedIC(e.target.value)}
                disabled={demoRunning}
                className="w-full px-3 py-2 border border-gray-300 rounded-md shadow-sm focus:outline-none focus:ring-blue-500 focus:border-blue-500"
              >
                <option value="030520-01-2185">
                  030520-01-2185 (HAR SZE HAO - B1)
                </option>
                <option value="030322-01-6289">
                  030322-01-6289 (PANG ZHAN HUANG - B2)
                </option>
              </select>
            </div>

            {/* Demo Controls */}
            <div className="flex justify-center space-x-4">
              <button
                onClick={runDemo}
                disabled={demoRunning}
                className="px-6 py-2 bg-blue-600 text-white rounded-md hover:bg-blue-700 disabled:bg-gray-400 disabled:cursor-not-allowed"
              >
                {demoRunning ? "Running Demo..." : "Start Demo"}
              </button>
              <button
                onClick={resetDemo}
                disabled={demoRunning}
                className="px-6 py-2 bg-gray-300 text-gray-700 rounded-md hover:bg-gray-400 disabled:bg-gray-200 disabled:cursor-not-allowed"
              >
                Reset
              </button>
            </div>
          </div>
        </div>

        {/* Demo Steps */}
        <div className="bg-white rounded-lg shadow-md p-6">
          <h3 className="text-lg font-semibold text-gray-900 mb-4">
            Demo Process
          </h3>

          <div className="space-y-4">
            {steps.map((step) => (
              <div key={step.id} className="flex items-start space-x-4">
                <div className="flex-shrink-0 mt-1">
                  {getStepIcon(step.status)}
                </div>
                <div className="flex-grow">
                  <div className="flex items-center space-x-2">
                    <h4 className="font-medium text-gray-900">
                      Step {step.id}: {step.title}
                    </h4>
                    {step.status === "loading" && (
                      <span className="text-sm text-blue-600">
                        Processing...
                      </span>
                    )}
                  </div>
                  <p className="text-sm text-gray-600 mt-1">
                    {step.description}
                  </p>
                  {step.result && (
                    <div
                      className={`mt-2 p-2 rounded text-sm ${
                        step.status === "success"
                          ? "bg-green-50 text-green-800 border border-green-200"
                          : step.status === "error"
                          ? "bg-red-50 text-red-800 border border-red-200"
                          : "bg-gray-50 text-gray-800 border border-gray-200"
                      }`}
                    >
                      {step.result}
                    </div>
                  )}
                </div>
              </div>
            ))}
          </div>
        </div>

        {/* API Response Display */}
        {apiResponse && (
          <div className="bg-white rounded-lg shadow-md p-6">
            <h3 className="text-lg font-semibold text-gray-900 mb-4">
              LHDN API Response
            </h3>
            <div className="bg-gray-50 rounded-lg p-4 overflow-x-auto">
              <pre className="text-sm text-gray-700">
                {JSON.stringify(
                  {
                    citizen_name: apiResponse.citizen_name,
                    monthly_income: apiResponse.monthly_income,
                    income_class: getIncomeClass(apiResponse.monthly_income),
                    verification_timestamp: apiResponse.verification_timestamp,
                    signature: apiResponse.signature.slice(0, 32) + "...",
                    public_key: apiResponse.public_key.slice(0, 32) + "...",
                    issuer: apiResponse.issuer,
                  },
                  null,
                  2
                )}
              </pre>
            </div>
          </div>
        )}

        {/* Technical Details */}
        <div className="bg-white rounded-lg shadow-md p-6">
          <h3 className="text-lg font-semibold text-gray-900 mb-4">
            How It Works
          </h3>
          <div className="space-y-4 text-sm text-gray-700">
            <div>
              <h4 className="font-medium text-gray-900">
                1. Digital Signature Verification
              </h4>
              <p>
                The LHDN API signs income data with HMAC-SHA256. The ZK circuit
                verifies this signature to ensure data authenticity.
              </p>
            </div>
            <div>
              <h4 className="font-medium text-gray-900">
                2. Zero-Knowledge Classification
              </h4>
              <p>
                The circuit classifies income into 10 brackets (B1-B4, M1-M4,
                T1-T2) without revealing the exact amount.
              </p>
            </div>
            <div>
              <h4 className="font-medium text-gray-900">
                3. Privacy Protection
              </h4>
              <p>
                Only the income bracket classification is revealed. The actual
                income amount remains private.
              </p>
            </div>
            <div>
              <h4 className="font-medium text-gray-900">
                4. Cryptographic Proof
              </h4>
              <p>
                The generated proof can be verified by anyone without access to
                the original income data.
              </p>
            </div>
          </div>
        </div>

        {/* Live Demo Recording */}
        <div className="bg-white rounded-lg shadow-md p-6">
          <h3 className="text-lg font-semibold text-gray-900 mb-4">
            Live Demo Recording
          </h3>
          <p className="text-gray-600 mb-4">
            Watch the complete ZK-SNARK verification process in action, from
            citizen IC input to final income bracket proof generation.
          </p>

          {/* Demo GIF */}
          <div className="relative group mb-4">
            <img
              src="/assets/zkRun.gif"
              alt="ZK-SNARK Income Verification Live Demo"
              className="w-full h-auto rounded-lg border border-gray-200 shadow-sm"
            />
            <div className="absolute bottom-4 right-4 bg-black bg-opacity-75 text-white px-3 py-2 rounded-md text-sm">
              🎬 Live Demo Recording
            </div>
          </div>

          {/* Demo Highlights */}
          <div className="grid grid-cols-1 md:grid-cols-2 gap-4">
            <div className="bg-blue-50 border border-blue-200 rounded-lg p-4">
              <h4 className="font-bold text-blue-800 mb-2">
                🔐 Privacy Preserved
              </h4>
              <ul className="text-sm text-blue-700 space-y-1">
                <li>• Actual income (RM7000) never revealed</li>
                <li>• Only bracket classification (M2) shown</li>
                <li>• Zero-knowledge proof generation</li>
                <li>• Government verification without data access</li>
              </ul>
            </div>

            <div className="bg-green-50 border border-green-200 rounded-lg p-4">
              <h4 className="font-bold text-green-800 mb-2">
                ⚡ Real-Time Pipeline
              </h4>
              <ul className="text-sm text-green-700 space-y-1">
                <li>• Circuit compilation (~10 seconds)</li>
                <li>• Trusted setup with Powers of Tau</li>
                <li>• Witness generation (~2 seconds)</li>
                <li>• Groth16 proof creation (~5 seconds)</li>
              </ul>
            </div>
          </div>

          <div className="mt-4 p-4 bg-gray-50 rounded-lg">
            <p className="text-sm text-gray-600">
              <strong>Demo Flow:</strong> IC Input → LHDN API → ZK Circuit →
              Signature Verification → Income Classification → Cryptographic
              Proof → Government Verification
            </p>
          </div>
        </div>

        {/* System Architecture */}
        <div className="bg-white rounded-lg shadow-md p-6">
          <h3 className="text-lg font-semibold text-gray-900 mb-4">
            System Architecture
          </h3>

          {/* Architecture Diagram */}
          <div className="mb-6">
            <div className="relative group">
              <img
                src="/assets/zkArch.svg"
                alt="ZK-SNARK Income Verification Architecture"
                className="w-full h-auto rounded-lg border border-gray-200 shadow-sm cursor-pointer hover:shadow-lg transition-shadow duration-200"
                onClick={() => setIsImageModalOpen(true)}
              />
              <div className="absolute inset-0 flex items-center justify-center opacity-0 group-hover:opacity-100 transition-opacity duration-200 pointer-events-none">
                <div className="bg-black bg-opacity-50 text-white px-3 py-2 rounded-md text-sm">
                  🔍 Click to enlarge
                </div>
              </div>
            </div>
          </div>
        </div>
      </div>

      {/* Image Magnification Modal */}
      {isImageModalOpen && (
        <div
          className="fixed inset-0 bg-black bg-opacity-75 flex items-center justify-center z-50 p-4"
          onClick={() => setIsImageModalOpen(false)}
        >
          <div className="relative max-w-full max-h-full">
            <img
              src="/assets/zkArch.svg"
              alt="ZK-SNARK Income Verification Architecture - Enlarged"
              className="max-w-full max-h-full object-contain rounded-lg"
              onClick={(e) => e.stopPropagation()}
            />
            <button
              className="absolute top-4 right-4 bg-white bg-opacity-90 hover:bg-opacity-100 text-gray-800 rounded-full w-10 h-10 flex items-center justify-center text-xl font-bold transition-all duration-200"
              onClick={() => setIsImageModalOpen(false)}
            >
              ×
            </button>
            <div className="absolute bottom-4 left-4 bg-black bg-opacity-75 text-white px-3 py-2 rounded-md text-sm">
              Click anywhere to close | Scroll to zoom
            </div>
          </div>
        </div>
      )}
    </CitizenLayout>
  );
}<|MERGE_RESOLUTION|>--- conflicted
+++ resolved
@@ -245,7 +245,6 @@
     };
   };
 
-<<<<<<< HEAD
   interface CircuitInputs {
     monthly_income: string;
     signature: string;
@@ -256,9 +255,6 @@
   }
 
   const executeActualCircuit = async (inputs: CircuitInputs) => {
-=======
-  const executeActualCircuit = async (inputs: Record<string, string>) => {
->>>>>>> 94883477
     try {
       console.log("Executing actual ZK circuit...");
 
